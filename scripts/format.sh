--- conflicted
+++ resolved
@@ -1,15 +1,10 @@
-<<<<<<< HEAD
-black argostranslate
-black tests
-black setup.py
-=======
 #!/bin/bash
 
 # Format with black
 black argostranslate
+black tests
 black setup.py
 
 # Sort imports with isort
 isort argostranslate
 isort setup.py
->>>>>>> 00426550
