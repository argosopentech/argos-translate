--- conflicted
+++ resolved
@@ -2,8 +2,5 @@
 isort
 pytest
 mypy
-<<<<<<< HEAD
 twine
-=======
-argostranslategui
->>>>>>> 0372a20e
+argostranslategui