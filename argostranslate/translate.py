--- conflicted
+++ resolved
@@ -1,24 +1,17 @@
-<<<<<<< HEAD
+from __future__ import annotations
 import functools
-=======
-from __future__ import annotations
->>>>>>> 1d8ad7ea
 
 import ctranslate2
 import sentencepiece as spm
 import stanza
 from ctranslate2 import Translator
 
-<<<<<<< HEAD
-from argostranslate import settings, models, apis, fewshot, chunk
+import argostranslate
 import argostranslate.package
+from argostranslate import settings, fewshot, chunk
 from argostranslate.utils import info, warning
-=======
-from argostranslate import package, settings, sbd, apis, fewshot
 from argostranslate.models import ILanguageModel
-from argostranslate.package import Package
 from argostranslate.utils import info
->>>>>>> 1d8ad7ea
 
 
 class Hypothesis:
@@ -85,35 +78,6 @@
         """
         raise NotImplementedError()
 
-<<<<<<< HEAD
-=======
-    @staticmethod
-    def split_into_paragraphs(input_text: str) -> list[str]:
-        """Splits input_text into paragraphs and returns a list of paragraphs.
-
-        Args:
-            input_text: The text to be split.
-
-        Returns:
-            A list of paragraphs.
-
-        """
-        return input_text.split("\n")
-
-    @staticmethod
-    def combine_paragraphs(paragraphs: list[str]) -> str:
-        """Combines a list of paragraphs together.
-
-        Args:
-            paragraphs: A list of paragraphs.
-
-        Returns:
-            list of n paragraphs combined into one string.
-
-        """
-        return "\n".join(paragraphs)
-
->>>>>>> 1d8ad7ea
     def __repr__(self):
         return str(self.from_lang) + " -> " + str(self.to_lang)
 
@@ -146,17 +110,13 @@
     def __str__(self):
         return self.name
 
-<<<<<<< HEAD
     def __repr__(self):
         return self.code
 
     def __eq__(self, other):
         return self.code == other.code
 
-    def get_translation(self, to):
-=======
     def get_translation(self, to: Language) -> ITranslation | None:
->>>>>>> 1d8ad7ea
         """Gets a translation from this Language to another Language.
 
         Args:
@@ -194,37 +154,11 @@
                                 composite_translation
                             )
 
-<<<<<<< HEAD
         # Add identity translations so everything can translate to itself
         for language in languages:
             identity_translation = IdentityTranslation(language)
             language.translations_from.append(identity_translation)
             language.translations_to.append(identity_translation)
-=======
-class PackageTranslation(ITranslation):
-    """A Translation that is installed with a package"""
-
-    def __init__(self, from_lang: Language, to_lang: Language, pkg: Package):
-        self.from_lang = from_lang
-        self.to_lang = to_lang
-        self.pkg = pkg
-        self.translator = None
-
-    def hypotheses(self, input_text: str, num_hypotheses: int = 4) -> list[Hypothesis]:
-        if self.translator is None:
-            model_path = str(self.pkg.package_path / "model")
-            self.translator = ctranslate2.Translator(model_path, device=settings.device)
-        paragraphs = ITranslation.split_into_paragraphs(input_text)
-        info("paragraphs:", paragraphs)
-        translated_paragraphs = []
-        for paragraph in paragraphs:
-            translated_paragraphs.append(
-                apply_packaged_translation(
-                    self.pkg, paragraph, self.translator, num_hypotheses
-                )
-            )
-        info("translated_paragraphs:", translated_paragraphs)
->>>>>>> 1d8ad7ea
 
         """
 
@@ -291,72 +225,6 @@
         return to_return[0:num_hypotheses]
 
 
-<<<<<<< HEAD
-=======
-class CachedTranslation(ITranslation):
-    """Caches a translation to improve performance.
-
-    This is done by splitting up the text passed for translation
-    into paragraphs and translating each paragraph individually.
-    A hash of the paragraphs and their corresponding translations
-    are saved from the previous translation and used to improve
-    performance on the next one. This is especially useful if you
-    are repeatedly translating nearly identical text with a small
-    change at the end of it.
-
-    """
-
-    underlying: ITranslation
-    from_lang: Language
-    to_lang: Language
-    cache: dict
-
-    def __init__(self, underlying: ITranslation):
-        """Creates a CachedTranslation.
-
-        Args:
-            underlying: The underlying translation to cache.
-        """
-        self.underlying = underlying
-        self.from_lang = underlying.from_lang
-        self.to_lang = underlying.to_lang
-        self.cache = dict()
-
-    def hypotheses(self, input_text: str, num_hypotheses: int = 4) -> list[Hypothesis]:
-        new_cache = dict()  # 'text': ['t1'...('tN')]
-        paragraphs = ITranslation.split_into_paragraphs(input_text)
-        translated_paragraphs = []
-        for paragraph in paragraphs:
-            translated_paragraph = self.cache.get(paragraph)
-            # If len() of our cached items are different than `num_hypotheses` it means that
-            # the search parameter is changed by caller, so we can't re-use cache, and should update it.
-            if (
-                    translated_paragraph is None
-                    or len(translated_paragraph) != num_hypotheses
-            ):
-                translated_paragraph = self.underlying.hypotheses(
-                    paragraph, num_hypotheses
-                )
-            new_cache[paragraph] = translated_paragraph
-            translated_paragraphs.append(translated_paragraph)
-        self.cache = new_cache
-
-        # Construct hypotheses
-        hypotheses_to_return = [Hypothesis("", 0) for i in range(num_hypotheses)]
-        for i in range(num_hypotheses):
-            for j in range(len(translated_paragraphs)):
-                value = ITranslation.combine_paragraphs(
-                    [hypotheses_to_return[i].value, translated_paragraphs[j][i].value]
-                )
-                score = (
-                        hypotheses_to_return[i].score + translated_paragraphs[j][i].score
-                )
-                hypotheses_to_return[i] = Hypothesis(value, score)
-            hypotheses_to_return[i].value = hypotheses_to_return[i].value.lstrip("\n")
-        return hypotheses_to_return
-
-
->>>>>>> 1d8ad7ea
 class RemoteTranslation(ITranslation):
     """A translation provided by a remote LibreTranslate server"""
 
@@ -384,40 +252,16 @@
     to_lang: Language
     language_model: ILanguageModel
 
-    def __init__(self, from_lang: Language, to_lang: Language, language_model: ILanguageModel):
+    def __init__(
+        self, from_lang: Language, to_lang: Language, language_model: ILanguageModel
+    ):
         self.from_lang = from_lang
         self.to_lang = to_lang
         self.language_model = language_model
 
-<<<<<<< HEAD
-    def hypotheses(self, input_text, num_hypotheses=1):
+    def hypotheses(self, input_text: str, num_hypotheses: int = 1) -> list[Hypothesis]:
         sentences = chunk.chunk(input_text)
 
-=======
-    def hypotheses(self, input_text: str, num_hypotheses: int = 1) -> list[Hypothesis]:
-        # Split into sentences
-        DEFAULT_SENTENCE_LENGTH = 250
-        sentences = []
-        start_index = 0
-        while start_index < len(input_text) - 1:
-            prompt = sbd.generate_fewshot_sbd_prompt(input_text[start_index:])
-            response = sbd.parse_fewshot_response(self.language_model.infer(prompt))
-            detected_sentence_index = sbd.process_seq2seq_sbd(
-                input_text[start_index:], response
-            )
-            if detected_sentence_index == -1:
-                # Couldn't find sentence boundary
-                sbd_index = start_index + DEFAULT_SENTENCE_LENGTH
-            else:
-                sbd_index = start_index + detected_sentence_index
-            sentences.append(input_text[start_index:sbd_index])
-            info("start_index", start_index)
-            info("sbd_index", sbd_index)
-            info(input_text[start_index:sbd_index])
-            start_index = sbd_index
-
-        to_return = ""
->>>>>>> 1d8ad7ea
         for sentence in sentences:
             prompt = fewshot.generate_prompt(
                 sentence,
@@ -435,7 +279,6 @@
         return [Hypothesis(to_return, 0)] * num_hypotheses
 
 
-<<<<<<< HEAD
 class LocalTranslation(ITranslation):
     def __init__(self, translator, from_lang, to_lang):
         self.translator = translator
@@ -447,20 +290,6 @@
             input_text, self.from_lang.code, self.to_lang.code, num_hypotheses
         )
 
-=======
-def apply_packaged_translation(pkg: Package, input_text: str, translator: Translator, num_hypotheses: int = 4) -> list[
-    Hypothesis]:
-    """Applies the translation in pkg to translate input_text.
-
-    Args:
-        pkg: The package that provides the translation.
-        input_text: The text to be translated.
-        translator: The CTranslate2 Translator
-        num_hypotheses: The number of hypotheses to generate
-
-    Returns:
-        A list of Hypothesis's for translating input_text
->>>>>>> 1d8ad7ea
 
 def get_chunk_package(from_code):
     packages = argostranslate.package.get_installed_packages()
@@ -671,13 +500,7 @@
 
     info("languages", languages)
 
-<<<<<<< HEAD
     return languages
-=======
-def load_installed_languages() -> list[Language]:
-    """Deprecated 1.2, use get_installed_languages"""
-    return get_installed_languages()
->>>>>>> 1d8ad7ea
 
 
 def get_language_from_code(code: str) -> Language:
