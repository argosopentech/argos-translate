--- conflicted
+++ resolved
@@ -42,12 +42,6 @@
 import sys
 import warnings
 
-<<<<<<< HEAD
-=======
-
-class BPE(object):
-    def __init__(self, codes, merges=-1, separator="@@", vocab=None, glossaries=None):
->>>>>>> 1a603014
 
 class BPE(object):
     def __init__(self, codes, merges=-1, separator="@@", vocab=None, glossaries=None):
@@ -163,11 +157,6 @@
             ]
         return word_segments
 
-<<<<<<< HEAD
-=======
-
-def create_parser(subparsers=None):
->>>>>>> 1a603014
 
 def create_parser(subparsers=None):
     if subparsers:
@@ -424,14 +413,9 @@
 
 
 if __name__ == "__main__":
-<<<<<<< HEAD
-    currentdir = os.path.dirname(
-        os.path.abspath(inspect.getfile(inspect.currentframe()))  # type: ignore
-=======
 
     currentdir = os.path.dirname(
         os.path.abspath(inspect.getfile(inspect.currentframe()))
->>>>>>> 1a603014
     )
     newdir = os.path.join(currentdir, "subword_nmt")
     if os.path.isdir(newdir):
